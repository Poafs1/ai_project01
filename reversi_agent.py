--- conflicted
+++ resolved
@@ -168,21 +168,14 @@
 # [1 points] Action ordering (to make pruning more effective) -> ok
 
 class KluaAgent(ReversiAgent):
-<<<<<<< HEAD
-=======
-    
->>>>>>> cf573e93
+  
     # [1 points] Action ordering (to make pruning more effective)
     def ordering(self, valids_action, board, is_max):
         list_of_dict = []
         for i in valids_action:
             dict = {}
             new_board = transition(board, is_max, i)
-<<<<<<< HEAD
             score = self.evaluate_score(new_board, is_max)
-=======
-            score = self.evaluateScore(new_board, is_max)
->>>>>>> cf573e93
             dict["action"] = i
             dict["score"] = score
             list_of_dict.append(dict)
@@ -197,11 +190,7 @@
         return valids_action
 
     # [2 points] Evaluation Func
-<<<<<<< HEAD
     def evaluate_score(self, board, turn):
-=======
-    def evaluateScore(self, board, turn):
->>>>>>> cf573e93
         return np.sum(board == turn)
 
     def next_state(self, board, action, is_max, enemy):
@@ -367,7 +356,6 @@
         Move: np.array = _ENV.get_valid((newState, self.getOpponent(player)))
         Move: np.array = np.array(list(zip(*Move.nonzero())))
 
-<<<<<<< HEAD
         return newState, Move
 
 class QewAgent(ReversiAgent):
@@ -565,7 +553,4 @@
         except Exception as e:
             print(type(e).__name__, ':', e)
             print('search() Traceback (most recent call last): ')
-            traceback.print_tb(e.__traceback__)
-=======
-        return newState, Move
->>>>>>> cf573e93
+            traceback.print_tb(e.__traceback__)